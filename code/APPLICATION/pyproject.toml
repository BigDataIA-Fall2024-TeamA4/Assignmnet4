--- conflicted
+++ resolved
@@ -1,31 +1,21 @@
 [tool.poetry]
-name = "docuq"
+name = "assignmnet4"
 version = "0.1.0"
-description = "DocuQ: RAG, Web Search and Arxiv Research Agents"
-authors = ["Your Name <your.email@example.com>"]
+description = ""
+authors = ["Your Name <you@example.com>"]
+readme = "README.md"
 
 [tool.poetry.dependencies]
-python = ">=3.10,<4.0"
-fastapi = "^0.109.0"
-uvicorn = "^0.27.0"
-python-dotenv = "^1.0.0"
-streamlit = "^1.30.0"
-boto3 = "^1.34.0"
-requests = "^2.31.0"
-pinecone-client = "^3.0.0"
-openai = "^1.0.0"
-snowflake-connector-python = "^3.6.0"
-python-jose = {extras = ["cryptography"], version = "^3.3.0"}
-bcrypt = "^4.1.0"
+python = "^3.10"
+fastapi = "^0.115.5"
+uvicorn = "^0.32.0"
+streamlit = "^1.40.1"
+snowflake-connector-python = "^3.12.3"
+pinecone = "^5.4.0"
+python-dotenv = "^1.0.1"
+requests = "^2.32.3"
+bcrypt = "^4.2.0"
 google-search-results = "^2.4.2"
-<<<<<<< HEAD
-sentence-transformers = "^2.2.2"
-arxiv = "^2.0.0"
-reportlab = "^4.0.0"
-nltk = "^3.8.1"
-python-multipart = "^0.0.6"
-pydantic = "^2.0.0"
-=======
 boto3 = "^1.35.60"
 python-jose = "^3.3.0"
 sentence-transformers = "^3.3.0"
@@ -33,11 +23,8 @@
 arxiv = "^2.1.3"
 nltk = "^3.9.1"
 reportlab = "^4.2.5"
->>>>>>> 77d90d9e
 
-[tool.poetry.group.dev.dependencies]
-pytest = "^7.4.0"
 
 [build-system]
-requires = ["poetry-core>=1.0.0"]
+requires = ["poetry-core"]
 build-backend = "poetry.core.masonry.api"